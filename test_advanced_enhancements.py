--- conflicted
+++ resolved
@@ -200,45 +200,6 @@
             print("✓ Noise removed successfully")
 
         print("✓ Consensus logic verified.")
-<<<<<<< HEAD
-
-        # Test Orthogonal Consensus
-        print("Testing Orthogonal Consensus...")
-        shape = (10, 20, 20) # Z, Y, X
-
-        # Create a cube in center
-        cube_xy = np.zeros(shape, dtype=int)
-        cube_xy[3:7, 5:15, 5:15] = 1 # Z=3..6
-
-        # XZ view stack (Y, Z, X) - Create matching cube
-        cube_xz = np.zeros((20, 10, 20), dtype=int)
-        cube_xz[5:15, 3:7, 5:15] = 1
-
-        # YZ view stack (X, Z, Y) - Create matching cube
-        cube_yz = np.zeros((20, 10, 20), dtype=int)
-        cube_yz[5:15, 3:7, 5:15] = 1
-
-        # Consensus 3D
-        cons_3d = advanced_analyzer.segmentation.consensus_orthogonal_views(
-            cube_xy, cube_xz, cube_yz, consensus_threshold=2
-        )
-
-        # Check center
-        if cons_3d[5, 10, 10] == 1:
-            print("✓ Orthogonal Consensus: Center correctly identified")
-        else:
-            print("✗ Orthogonal Consensus: Center missed")
-            return False
-
-        # Check background
-        if cons_3d[0, 0, 0] == 0:
-            print("✓ Orthogonal Consensus: Background correctly identified")
-        else:
-            print("✗ Orthogonal Consensus: Background is not zero")
-            return False
-
-=======
->>>>>>> f8d0489f
         return True
     except Exception as e:
         print(f"✗ Consensus 3D segmentation test failed: {e}")
