--- conflicted
+++ resolved
@@ -133,7 +133,6 @@
     props_3d_compatible = {'label', 'area', 'centroid', 'bbox', 'solidity', 'extent'}
     
     if properties is None:
-<<<<<<< HEAD
         # Select appropriate properties based on dimensionality
         if is_3d:
             properties = ['label', 'area', 'centroid', 'bbox', 'solidity', 'extent']
@@ -141,7 +140,7 @@
             properties = [
                 'label', 'area', 'centroid', 'bbox', 'perimeter', 'convex_area',
                 'major_axis_length', 'minor_axis_length', 'eccentricity',
-                'orientation', 'solidity', 'extent', 'feret_diameter_max'
+                'orientation', 'solidity', 'extent', 'feret_diameter_max', 'moments_hu'
             ]
     else:
         # Filter out 2D-only properties for 3D images
@@ -150,13 +149,6 @@
             properties = [p for p in properties if p not in props_2d_only]
             if len(properties) < original_count:
                 print(f"Note: Some 2D-only properties were skipped for 3D image analysis")
-=======
-        properties = [
-            'label', 'area', 'centroid', 'bbox', 'perimeter', 'convex_area',
-            'major_axis_length', 'minor_axis_length', 'eccentricity',
-            'orientation', 'solidity', 'extent', 'feret_diameter_max', 'moments_hu'
-        ]
->>>>>>> 6833a9a4
     
     # Add intensity properties if intensity image is provided
     if intensity_image is not None:
